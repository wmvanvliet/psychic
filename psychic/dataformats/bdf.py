--- conflicted
+++ resolved
@@ -238,22 +238,6 @@
         if not 'Status' in self.label:
             self.append_status_channel()
 
-<<<<<<< HEAD
-=======
-
-        # Sanity checks on lengths
-        assert len(self.label) == n_channels
-        assert len(self.transducer_type) == n_channels
-        assert len(self.units) == n_channels
-        assert len(self.physical_min) == n_channels
-        assert len(self.physical_max) == n_channels
-        assert len(self.digital_min) == n_channels
-        assert len(self.digital_max) == n_channels
-        assert len(self.prefiltering) == n_channels
-        assert len(self.n_samples_per_record) == n_channels
-        assert len(self.reserved) == n_channels
-
->>>>>>> 0b648d0b
         self.header_written = False
 
     def append_status_channel(self):
@@ -273,16 +257,16 @@
         """ Write the BDF file header, settings things such as the number of channels and samplerate. """
 
         # Sanity checks on lengths
-        assert len(self.label) == self.n_channels+1 
-        assert len(self.transducer_type) == self.n_channels+1
-        assert len(self.units) == self.n_channels+1
-        assert len(self.physical_min) == self.n_channels+1
-        assert len(self.physical_max) == self.n_channels+1
-        assert len(self.digital_min) == self.n_channels+1
-        assert len(self.digital_max) == self.n_channels+1
-        assert len(self.prefiltering) == self.n_channels+1
-        assert len(self.n_samples_per_record) == self.n_channels+1
-        assert len(self.reserved) == self.n_channels+1
+        assert len(self.label) == self.n_channels
+        assert len(self.transducer_type) == self.n_channels
+        assert len(self.units) == self.n_channels
+        assert len(self.physical_min) == self.n_channels
+        assert len(self.physical_max) == self.n_channels
+        assert len(self.digital_min) == self.n_channels
+        assert len(self.digital_max) == self.n_channels
+        assert len(self.prefiltering) == self.n_channels
+        assert len(self.n_samples_per_record) == self.n_channels
+        assert len(self.reserved) == self.n_channels
 
         try:
             # Seek back to the beginning of the file
