--- conflicted
+++ resolved
@@ -54,15 +54,6 @@
   return spec
 
 def get_samplerate(d):
-<<<<<<< HEAD
-  '''Derive the sample rate from the timestamps d.I[0]'''
-  if d.ndX.ndim == 2:
-      return np.round(1./np.median(np.diff(d.I[0])))
-  elif d.ndX.ndim == 3:
-      return np.round(1./np.median(np.diff([float(x) for x in d.feat_nd_lab[1]])))
-  else:
-      raise ValueError('Data should be either continuous EEG (2D) or sliced (3D)')
-=======
   '''
   Derive the sample rate from the timestamps given in ``d.I``
 
@@ -81,8 +72,9 @@
   if d.ndX.ndim == 2:
     return np.round(1./np.median(np.diff(d.I[0])))
   elif d.ndX.ndim == 3:
-    return np.round(1./np.median(np.diff([float(i) for i in d.feat_nd_lab[1]])))
->>>>>>> d2d79e79
+      return np.round(1./np.median(np.diff([float(x) for x in d.feat_nd_lab[1]])))
+  else:
+      raise ValueError('Data should be either continuous EEG (2D) or sliced (3D)')
 
 def find_segments(events, event_indices, start_mark, end_mark):
   '''Helper to find matching start/end markers in an event array'''
