--- conflicted
+++ resolved
@@ -360,19 +360,11 @@
     if ncols == None:
         ncols = max(1, num_channels/15)
 
-<<<<<<< HEAD
-    for subplot in range(num_subplots):
-        if num_subplots == 1:
-            axes = plot.gca()
-        else:
-            axes = plot.subplot(1, num_subplots, subplot+1)
-=======
     channels_per_col = int(np.ceil(num_channels / float(ncols)))
 
     for subplot in range(ncols):
         if ncols > 1:
             axes = plot.subplot(1, ncols, subplot+1)
->>>>>>> d2d79e79
 
         # Determine channels to plot
         channels = np.arange(
@@ -505,7 +497,6 @@
     fig.colorbar(im, cax=cax)
     return fig
 
-<<<<<<< HEAD
 def plot_erp_specgrams(
         data,
         samplerate=None,
@@ -581,9 +572,6 @@
     return fig
 
 def plot_erp_image(d, labels=None, fig=None):
-=======
-def plot_erp_image(d, labels=None, fig=None, smooth=0):
->>>>>>> d2d79e79
     assert d.ndX.ndim == 3, 'Expecting sliced data'
     nchannels, nsamples, ntrials = d.ndX.shape
 
