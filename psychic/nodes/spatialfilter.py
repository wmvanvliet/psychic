--- conflicted
+++ resolved
@@ -321,7 +321,6 @@
     self.sigma = sigma
 
   def train_(self, d):
-<<<<<<< HEAD
     if self.ftype == None:
         self.ftype = self.infer_ftype(d)
 
@@ -330,10 +329,6 @@
 
     positions = d.feat_lab[0]
   
-=======
-    positions = d.feat_lab[0]
-    
->>>>>>> 9cdca4a0
     # Calculate distances for each electrode pair
     distances = np.array([
       [la.norm(np.array(POS_10_5[pos1]) - np.array(POS_10_5[pos2]))
@@ -428,4 +423,4 @@
 
   # Construct final W
   W = np.eye(n) - np.dot(select_channels(n, noise_selector), B)
-  return W[:, ~noise_selector]
+  return W[:, ~noise_selector]