import numpy as np
from scipy import signal
from golem import DataSet
from golem.nodes import BaseNode
from psychic.utils import get_samplerate
from psychic.markers import resample_markers

class Filter(BaseNode):
  def __init__(self, filt_design_func, axis=1):
    '''
    Forward-backward filtering node. filt_design_func is a function that takes
    the sample rate as an argument, and returns the filter coefficients (b, a).
    '''
    BaseNode.__init__(self)
    self.filt_design_func = filt_design_func
    self.axis = axis

  def train_(self, d):
    fs = get_samplerate(d)

    self.log.info('Detected sample rate of %d Hz' % fs)
    self.filter = self.filt_design_func(fs)

  def apply_(self, d):
    b, a = self.filter
<<<<<<< HEAD
    ndX = signal.filtfilt(b, a, d.ndX, self.axis)
=======
    ndX = signal.filtfilt(b, a, d.ndX, axis=1)
>>>>>>> a511b902
    return DataSet(ndX=ndX, default=d)

class OnlineFilter(Filter):
  def __init__(self, filt_design_func):
    Filter.__init__(self, filt_design_func)
    self.zi = []

  def apply_(self, d):
    b, a = self.filter
    if self.zi == []:
      self.zi = [signal.lfiltic(b, a, np.zeros(b.size)) for fi in 
        range(d.nfeatures)]

    new_zi = []
    xs = []
    for i in range(d.nfeatures):
      xi, zii = signal.lfilter(b, a, d.xs[:, i], zi=self.zi[i])
      xs.append(xi.reshape(-1, 1))
      new_zi.append(zii)
    self.zi = new_zi

    return DataSet(xs=np.hstack(xs), default=d)

class Winsorize(BaseNode):
  def __init__(self, cutoff=[.05, .95]):
    self.cutoff = np.atleast_1d(cutoff)
    assert self.cutoff.size == 2
    BaseNode.__init__(self)

  def train_(self, d):
    assert len(d.feat_shape) == 1
    self.lims = np.apply_along_axis(lambda x: np.interp(self.cutoff, 
      np.linspace(0, 1, d.ninstances), np.sort(x)), 0, d.xs)
    
  def apply_(self, d):
    return DataSet(xs=np.clip(d.xs, self.lims[0,:], self.lims[1:]),
      default=d)

class FFTFilter(BaseNode) :
    """ Node that applies a bandpass filter by using (inverse) Fast Fourier Transform.
    This is usually slower than using an IIR filter, but one does not have to worry
    about filter orders and such.
    
    Expected input:
    instances: samples
    features: channels

    Output:
    instances: samples
    features: channels
    """
    
    def __init__(self, lowcut, highcut):
        """ Create a new FFTFilter node.

        Required parameters:
        lowcut: Lower cutoff frequency (in Hz)
        highcut: Upper cutoff frequency (in Hz)
        """

        BaseNode.__init__(self)
        self.lowcut = lowcut
        self.highcut = highcut

    def train_(self, d):
        self.samplerate = get_samplerate(d)

    def apply_(self, d):
        # Frequency vector
        fv = np.arange(0,d.xs.shape[0]) * ( self.samplerate / float(d.xs.shape[0]) );
        fv = fv.reshape(d.xs.shape[0],1)

        # Find the frequencies closest to the cutoff range
        if self.lowcut != 0:
            idxl = np.argmin( np.abs(fv-self.lowcut) )
        else:
            idxl = 0;

        if self.highcut != 0:
            idxh = np.argmin( np.abs(fv-self.highcut) )
        else:
            idxh = 0;

        # Filter the data
        xs = []

        for channel in range(d.nfeatures):
            X = np.fft.fft(d.xs[:,channel])

            X[0:idxl] = 0
            X[-idxl:] = 0
            X[idxh:] = 0

            x = 2 * np.real( np.fft.ifft(X) )
            xs.append( x.reshape(-1,1) )

        return DataSet(xs=np.hstack(xs), default=d)

class Resample(BaseNode) :
    """ Resamples the signal. """
    def __init__(self, new_samplerate, max_marker_delay=0):
        """
        Construct a new Resample node.

        required parameters:
        new_samplerate: Samplerate to resample the signal to.

        optional parameters:
        max_marker_delay: Maximum number of samples the markers are allowed
                          to be delayed because of resampling. Generates error
                          if exeeded. [0]
        """

        BaseNode.__init__(self)
        self.new_samplerate = new_samplerate
        self.max_marker_delay = max_marker_delay

    def train_(self, d):
        self.old_samplerate = get_samplerate(d)

    def apply_(self, d):
        if self.old_samplerate == self.new_samplerate:
            return d

        new_len = int(d.ninstances * self.new_samplerate/float(self.old_samplerate))
        idx = np.linspace(0, d.ninstances-1, new_len)

        ys = [];
        for cl in range(d.Y.shape[0]):
            ys.append(resample_markers(d.Y[cl,:], new_len, self.max_marker_delay))

        # Method 1 (fast) use linear subsampling
        xs = [];
        for channel in range(d.nfeatures):
            xs.append( np.interp(idx, range(d.ninstances), d.X[channel,:]) )

        I = np.interp(idx, range(d.ninstances), d.I[0,:])

        return DataSet(X=np.vstack(xs), Y=np.vstack(ys), I=I, default=d )
        
        # # Method 2 (slow) use scipy's resampling, which also applies FFT tricks
        # xs, ids = signal.resample(d.xs, new_len, t=d.ids)

        # return DataSet( xs, ys, ids.reshape(-1,1), default=d )<|MERGE_RESOLUTION|>--- conflicted
+++ resolved
@@ -23,11 +23,7 @@
 
   def apply_(self, d):
     b, a = self.filter
-<<<<<<< HEAD
     ndX = signal.filtfilt(b, a, d.ndX, self.axis)
-=======
-    ndX = signal.filtfilt(b, a, d.ndX, axis=1)
->>>>>>> a511b902
     return DataSet(ndX=ndX, default=d)
 
 class OnlineFilter(Filter):
